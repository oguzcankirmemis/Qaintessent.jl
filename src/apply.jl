--- conflicted
+++ resolved
@@ -237,17 +237,12 @@
 Apply CircuitGateChain to quantum state vector.
 """
 function apply(cgc::CircuitGateChain{N}, ψ::AbstractVector) where {N}
-<<<<<<< HEAD
     for moment in cgc.moments
         for gate in moment
             if all(cgc.creg[gate.ccntrl] .== 1)
                 ψ = apply(gate, ψ)
             end
         end
-=======
-    for m in cgc.moments
-        ψ = apply(m, ψ)
->>>>>>> 50a2131f
     end
     return ψ
 end
