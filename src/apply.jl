--- conflicted
+++ resolved
@@ -234,11 +234,7 @@
 """
     apply(cgc::CircuitGateChain{N}, ψ::AbstractVector) where {N}
 
-<<<<<<< HEAD
 Apply CircuitGateChain to quantum state vector.
-=======
-returns state vector of `N` qubits after applying a `CircuitGateChain{N}` object to quantum state vector of `N` qubits `ψ`
->>>>>>> 30554ec8
 """
 function apply(cgc::CircuitGateChain{N}, ψ::AbstractVector) where {N}
     for m in cgc.moments
