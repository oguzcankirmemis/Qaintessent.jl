module Qaintessent

using LinearAlgebra
using SparseArrays


include("util.jl")

include("gates.jl")
export
    AbstractGate,
    X,
    Y,
    Z,
    XGate,
    YGate,
    ZGate,
    HadamardGate,
    SGate,
    TGate,
    SdagGate,
    TdagGate,
    RxGate,
    RyGate,
    RzGate,
    RotationGate,
    PhaseShiftGate,
    SwapGate,
    EntanglementXXGate,
    EntanglementYYGate,
    EntanglementZZGate,
    ControlledGate,
    controlled_not,
    MatrixGate

include("register.jl")
export
    qreg,
    creg,
    reg_check,
    set_creg!,
    add_creg!

include("circuit.jl")
export
    AbstractCircuitGate,
    CircuitGate,
    AbstractMoment,
    Moment,
    single_qubit_circuit_gate,
    two_qubit_circuit_gate,
    controlled_circuit_gate,
    rdm,
    CircuitGateChain,
    MeasurementOps,
    Circuit,
    distribution

include("density_matrix.jl")
export
    DensityMatrix,
    pauli_group_matrix,
    density_from_statevector

include("commute.jl")
    export
        iscommuting

include("apply.jl")
export
    apply

include("models.jl")
export
    qft_circuit,
    toffoli_circuit,
    vbe_adder_circuit,
    qcla_out_adder_circuit,
    qcla_inplace_adder_circuit

include("gradients.jl")
include("view.jl")

include("graphs.jl")
export
    Dag,
    optimize!

include("openqasm/grammar.jl")
include("openqasm/gate_transformers.jl")

include("openqasm/transform_qasm.jl")
export
<<<<<<< HEAD
  qasm2cgc
    
=======
    qasm2cgc

>>>>>>> f262752f
include("openqasm/transform_cgc.jl")
export
    cgc2qasm

<<<<<<< HEAD
include("fock.jl")
export
    FockState,
    vacuum_fock_state,
    coherent_state,
    â,
    âDag,
    n̂,
    D̂,
    Û,
    Ŝ,
    wigner
=======
include("compile.jl")
>>>>>>> f262752f

end<|MERGE_RESOLUTION|>--- conflicted
+++ resolved
@@ -91,18 +91,12 @@
 
 include("openqasm/transform_qasm.jl")
 export
-<<<<<<< HEAD
-  qasm2cgc
-    
-=======
     qasm2cgc
 
->>>>>>> f262752f
 include("openqasm/transform_cgc.jl")
 export
     cgc2qasm
 
-<<<<<<< HEAD
 include("fock.jl")
 export
     FockState,
@@ -115,8 +109,7 @@
     Û,
     Ŝ,
     wigner
-=======
+
 include("compile.jl")
->>>>>>> f262752f
 
 end