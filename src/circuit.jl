--- conflicted
+++ resolved
@@ -28,11 +28,7 @@
 
     Creates a `CircuitGate{M,N,G}` object. `M` is the number of wires affected by the CircuitGate, `N` is the overall number of quantum "wires" of the circuit, `G` is the basic gate used to construct the CircuitGate.
     """
-<<<<<<< HEAD
     function CircuitGate{M,N,G}(iwire::NTuple{M, <:Integer}, gate::G; ccntrl::AbstractVector{Tuple{Int64, Int64}}=Tuple{Int64,Int64}[]) where {M,N,G}
-=======
-    function CircuitGate{M,N,G}(iwire::NTuple{M,<:Integer}, gate::G; ccntrl::AbstractVector{Int}=Int[]) where {M,N,G}
->>>>>>> 04b00938
         M ≥ 1 || error("Need at least one wire to act on.")
         M ≤ N || error("Number of gate wires cannot be larger than total number of wires.")
         length(unique(iwire)) == M || error("Wire indices must be unique.")
@@ -53,11 +49,7 @@
 
 Creates a `CircuitGate{M,N,G}` object. `M` is the number of wires affected by the CircuitGate, `N` is the overall number of quantum "wires" of the circuit, `G` is the basic gate used to construct the CircuitGate.
 """
-<<<<<<< HEAD
 function CircuitGate(iwire::NTuple{M, <:Integer}, gate::AbstractGate{M}, N; ccntrl::AbstractVector{Tuple{Int64, Int64}}=Tuple{Int64,Int64}[]) where {M}
-=======
-function CircuitGate(iwire::NTuple{M,<:Integer}, gate::AbstractGate{M}, N; ccntrl::AbstractVector{Int}=Int[]) where {M}
->>>>>>> 04b00938
     CircuitGate{M,N,typeof(gate)}(iwire, gate, ccntrl=ccntrl)
 end
 
@@ -189,11 +181,7 @@
 
 Construct a `CircuitGate{M+1,N,G}` object of basic gate type `U` controlled by wire `icntrl` and affecting wires in tuple `itarget`.
 """
-<<<<<<< HEAD
 controlled_circuit_gate(icntrl::Integer, itarget::NTuple{M, <:Integer}, U::AbstractGate{M}, N::Integer; ccntrl::AbstractVector{Tuple{Int64, Int64}}=Tuple{Int64,Int64}[]) where {M} =
-=======
-controlled_circuit_gate(icntrl::Integer, itarget::NTuple{M,<:Integer}, U::AbstractGate{M}, N::Integer; ccntrl::AbstractVector{Int}=Int[]) where {M} =
->>>>>>> 04b00938
     controlled_circuit_gate((icntrl,), itarget, U, N; ccntrl=ccntrl)
 
 # single target wire
@@ -202,11 +190,7 @@
 
 Construct a `CircuitGate{K+1,N,G}` object of basic gate type `U` controlled by wires in tuple `icntrl` and affecting wire `itarget`.
 """
-<<<<<<< HEAD
 controlled_circuit_gate(icntrl::NTuple{K, <:Integer}, itarget::Integer, U::AbstractGate{1}, N::Integer; ccntrl::AbstractVector{Tuple{Int64, Int64}}=Tuple{Int64,Int64}[])  where {K} =
-=======
-controlled_circuit_gate(icntrl::NTuple{K,<:Integer}, itarget::Integer, U::AbstractGate{1}, N::Integer; ccntrl::AbstractVector{Int}=Int[]) where {K} =
->>>>>>> 04b00938
     controlled_circuit_gate(icntrl, (itarget,), U, N; ccntrl=ccntrl)
 
 """
@@ -214,21 +198,9 @@
 
 Construct a `CircuitGate{M+K,N,G}` object of basic gate type `U` controlled by wires in tuple `icntrl` and affecting wires in tuple `itarget`.
 """
-<<<<<<< HEAD
 function controlled_circuit_gate(icntrl::NTuple{K, <:Integer}, itarget::NTuple{M, <:Integer}, U::AbstractGate{M}, N::Integer; ccntrl::AbstractVector{Tuple{Int64, Int64}}=Tuple{Int64,Int64}[]) where {K,M}
     all(icntrl.>0) || error("Control wires cannot be negative")
     length(ccntrl) == length(unique(ccntrl)) || error("Classical control wires must be unique")
-=======
-function controlled_circuit_gate(icntrl::NTuple{K,<:Integer}, itarget::NTuple{M,<:Integer}, U::AbstractGate{M}, N::Integer; ccntrl::AbstractVector{Int}=Int[]) where {K,M}
-    all(icntrl .!= 0) || error("All control wires must not be 0")
-    k = K
-    if any(icntrl .< 0)
-        length(ccntrl) == 0 || error("Both keyword argument `ccntrl` and negative control wires used. Please only use one format to input classical control wires")
-        append!(ccntrl, abs.(Iterators.filter(x -> x < 0, icntrl)))
-        length(ccntrl) == length(unique(ccntrl)) || error("Classical control wires must be unique")
-
-        icntrl = filter(x -> x > 0, icntrl)
->>>>>>> 04b00938
 
     if length(icntrl) == 0
         return CircuitGate((itarget...,), U, N; ccntrl=ccntrl)
