--- conflicted
+++ resolved
@@ -298,14 +298,12 @@
 
 controlled_not() = ControlledGate{1,2}(X)
 
-<<<<<<< HEAD
-
 function Base.isapprox(g1::AbstractGate{N}, g2::AbstractGate{N}) where {N}
     return typeof(g1) == typeof(g2)
 end
 
 Base.isapprox(g1::AbstractGate{M}, g2::AbstractGate{N}) where {M, N} = false
-=======
+
 # MatrixGate: general gate constructed from an unitary matrix
 function isunitary(m::AbstractMatrix)
     m * Base.adjoint(m) ≈ I
@@ -328,5 +326,4 @@
 
 function Base.adjoint(MG::MatrixGate{N}) where N
     return MatrixGate(Base.adjoint(MG.matrix))
-end
->>>>>>> 50a2131f
+end