--- conflicted
+++ resolved
@@ -15,7 +15,6 @@
 """
 abstract type AbstractGate{N} end
 
-<<<<<<< HEAD
 # for testing
 
 struct IGate <: AbstractGate{1} end
@@ -28,10 +27,8 @@
 LinearAlgebra.ishermitian(::IIGate) = true
 Base.adjoint(I::IIGate) = IIGate()
 
-=======
 """
 Pauli X Matrix
->>>>>>> 3097f94f
 
 ``X = \\begin{pmatrix} 0 & 1 \\\\ 1 & 0 \\end{pmatrix}``
 """
