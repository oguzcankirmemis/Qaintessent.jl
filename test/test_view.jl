--- conflicted
+++ resolved
@@ -161,17 +161,10 @@
         controlled_circuit_gate((2), (4), HadamardGate(), N),
         single_qubit_circuit_gate(1, RyGate(1.4π), N)])
     m_refstring =
-<<<<<<< HEAD
-    "CircuitGate{1,5,PhaseShiftGate}((5,), PhaseShiftGate([0.6283185307179586]), Int64[])\n" *
-    "CircuitGate{1,5,RotationGate}((3,), RotationGate([0.3141592653589793, 0.0, 0.0]), Int64[])\n" *
-    "CircuitGate{2,5,ControlledGate{1,2}}((2, 4), ControlledGate{1,2}(HadamardGate()), Int64[])\n" *
-    "CircuitGate{1,5,RyGate}((1,), RyGate([4.39822971502571]), Int64[])\n"
-=======
         "CircuitGate{1,5,PhaseShiftGate}((5,), PhaseShiftGate([0.6283185307179586]))\n" *
         "CircuitGate{1,5,RotationGate}((3,), RotationGate([0.3141592653589793, 0.0, 0.0]))\n" *
         "CircuitGate{2,5,ControlledGate{1,2}}((2, 4), ControlledGate{1,2}(HadamardGate()))\n" *
         "CircuitGate{1,5,RyGate}((1,), RyGate([4.39822971502571]))\n"
->>>>>>> 50a2131f
 
     io = IOBuffer()
     show(io, m)
