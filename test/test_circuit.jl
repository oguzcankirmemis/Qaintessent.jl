--- conflicted
+++ resolved
@@ -17,11 +17,7 @@
     n = randn(3); n /= norm(n)
 
     # single qubit gates
-<<<<<<< HEAD
     @testset "single qubit circuit gates" begin
-=======
-    @testset ExtendedTestSet "single qubit circuit gates" begin
->>>>>>> 630277d5
         for g in [X, Y, Z, HadamardGate(), SGate(), TGate(), RxGate(θ), RyGate(θ), RzGate(θ), RotationGate(θ, n), PhaseShiftGate(ϕ)]
             cg = CircuitGate((2,), g, 3)
             cgadj = adjoint(cg)
@@ -31,11 +27,7 @@
     end
 
     # two qubit gates
-<<<<<<< HEAD
     @testset "two qubit circuit gates" begin
-=======
-    @testset ExtendedTestSet "two qubit circuit gates" begin
->>>>>>> 630277d5
         for g in [controlled_not(), SwapGate()]
             cg = CircuitGate((2, 3), g, 3)
             cgadj = adjoint(cg)
@@ -45,40 +37,27 @@
     end
 
     # Y acting on second wire
-<<<<<<< HEAD
     @testset "apply circuit gate to second wire" begin
-=======
-    @testset ExtendedTestSet "apply circuit gate to second wire" begin
->>>>>>> 630277d5
         cg = CircuitGate((2,), Y, 3)
         @test Qaintessent.matrix(cg) ≈ kron(kron(Matrix(I, 2, 2), Qaintessent.matrix(Y)), Matrix(I, 2, 2))
         @test isunitary(cg)
     end
 
     # flip control and target
-<<<<<<< HEAD
     @testset "flip control and target circuit gate" begin
-=======
-    @testset ExtendedTestSet "flip control and target circuit gate" begin
->>>>>>> 630277d5
         cg = CircuitGate((2, 1), controlled_not(), 2)
         @test Qaintessent.matrix(cg) ≈ [1 0 0 0; 0 1 0 0; 0 0 0 1; 0 0 1 0]
         @test isunitary(cg)
     end
 
     # third qubit as control and first qubit as target
-<<<<<<< HEAD
     @testset "shift control and target circuit gate" begin
-=======
-    @testset ExtendedTestSet "shift control and target circuit gate" begin
->>>>>>> 630277d5
         cg = controlled_circuit_gate(3, 1, HadamardGate(), 3)
         @test Qaintessent.matrix(cg) ≈ [
             Matrix(I, 4, 4) fill(0, 4, 2) fill(0, 4, 2);
             fill(0, 2, 4) Qaintessent.matrix(HadamardGate()) fill(0, 2, 2);
             fill(0, 2, 6) Qaintessent.matrix(HadamardGate())]
         @test isunitary(cg)
-<<<<<<< HEAD
 
         cg_test = controlled_circuit_gate(3, 1, HadamardGate(), 3)
         @test cg_test ≈ cg
@@ -105,19 +84,6 @@
         @test_throws ErrorException("Wire index cannot be smaller than 1.") CircuitGate{2,N,SwapGate}((1, -1), S)
         @test_throws ErrorException("Wire index cannot be larger than total number of wires.") CircuitGate{2,N,SwapGate}((1, 4), S)
         @test_throws ErrorException("Gate type must be a subtype of AbstractGate{1}.") CircuitGate{1,N,SwapGate}((1,), S)
-=======
-
-        cg_test = controlled_circuit_gate(3, 1, HadamardGate(), 3)
-        @test cg_test ≈ cg
-
-        cg = single_qubit_circuit_gate(1, RxGate(0.2), 1)
-        cg_test = single_qubit_circuit_gate(1, RxGate(0.2), 1)
-
-        @test cg_test ≈ cg
-
-        cg.gate.θ[1] = 0.5
-        @test !(cg ≈ cg_test)
->>>>>>> 630277d5
     end
 end
 
@@ -147,56 +113,14 @@
         @test single_qubit_circuit_gate(iwire, g, N) ≈ CircuitGate((iwire,), g, N)
     end
 
-<<<<<<< HEAD
     @testset "circuit gate two qubit helper function" begin
-=======
-    N = 2
-    @test_throws ErrorException("Need at least one wire to act on.") CircuitGate{0,N,SwapGate}((), S)
-    @test_throws ErrorException("Wire indices must be unique.") CircuitGate{2,N,SwapGate}((1, 1), S)
-    @test_throws ErrorException("Wire index cannot be smaller than 1.") CircuitGate{2,N,SwapGate}((1, -1), S)
-    @test_throws ErrorException("Wire index cannot be larger than total number of wires.") CircuitGate{2,N,SwapGate}((1, 4), S)
-    @test_throws ErrorException("Gate type must be a subtype of AbstractGate{1}.") CircuitGate{1,N,SwapGate}((1,), S)
-end
-
-@testset ExtendedTestSet "circuit gate isapprox" begin
-    θ = 0.7*π
-    ϕ = 0.4*π
-    n = randn(3); n /= norm(n)
-    ϵ = 3sqrt(eps())
-    sqg = [RxGate(θ), RyGate(θ), RzGate(θ), RotationGate(θ, n), PhaseShiftGate(ϕ)]
-    sqḡ = [RxGate(θ+eps()), RyGate(θ+eps()), RzGate(θ+eps()), RotationGate(θ+eps(), n), PhaseShiftGate(ϕ+eps())]
-    sqĝ = [RxGate(θ+ϵ), RyGate(θ+ϵ), RzGate(θ+ϵ), RotationGate(θ+ϵ, n), PhaseShiftGate(ϕ+ϵ)]
-
-    for (i,g) in enumerate(sqg)
-        cg1 = CircuitGate((2,), sqg[i], 3)
-        cg2 = CircuitGate((2,), sqḡ[i], 3)
-        cg3 = CircuitGate((2,), sqĝ[i], 3)
-        @test cg1 ≈ cg2
-        @test !(cg1 ≈ cg3)
-    end
-end
-
-@testset ExtendedTestSet "circuit gate helper functions" begin
-    N = 5
-    @testset ExtendedTestSet "circuit gate single qubit helper function" begin
-        iwire = rand(1:N)
-        g = XGate()
-        @test single_qubit_circuit_gate(iwire, g, N) ≈ CircuitGate((iwire,), g, N)
-    end
-
-    @testset ExtendedTestSet "circuit gate two qubit helper function" begin
->>>>>>> 630277d5
         iwire1 = rand(1:N)
         iwire2 = rand(vcat(1:iwire1-1..., iwire1+1:N...))
         g2 = SwapGate()
         @test two_qubit_circuit_gate(iwire1, iwire2, g2, N) ≈ CircuitGate((iwire1, iwire2), g2, N)
     end
 
-<<<<<<< HEAD
     @testset "circuit gate controlled gate helper function" begin
-=======
-    @testset ExtendedTestSet "circuit gate controlled gate helper function" begin
->>>>>>> 630277d5
         cntrl_iwire = rand(1:N)
         targ_iwire = rand(vcat(1:cntrl_iwire-1..., cntrl_iwire+1:N...))
         g = YGate()
@@ -208,11 +132,7 @@
 
 @testset ExtendedTestSet "moments" begin
     N = 3
-<<<<<<< HEAD
     @testset "moments constructor" begin
-=======
-    @testset ExtendedTestSet "moments constructor" begin
->>>>>>> 630277d5
         g = CircuitGate((2,), XGate(), N)
         m = Moment{N}(g)
         @test m[1] === g
@@ -223,22 +143,14 @@
         @test m[2] === h
     end
 
-<<<<<<< HEAD
     @testset "moments constructor exceptions" begin
-=======
-    @testset ExtendedTestSet "moments constructor exceptions" begin
->>>>>>> 630277d5
         g = CircuitGate((2,), XGate(), N)
         h = CircuitGate((2,), YGate(), N)
         @test_throws ErrorException("Only gates on different wires are allowed in a Moment") cgc_ref =
             Moment{N}([g, h])
     end
 
-<<<<<<< HEAD
     @testset "moments adjoint" begin
-=======
-    @testset ExtendedTestSet "moments adjoint" begin
->>>>>>> 630277d5
         g = CircuitGate((2,), ZGate(), N)
         h = CircuitGate((1,), SGate(), N)
         m = Moment{N}([g, h])
@@ -249,11 +161,7 @@
         @test Qaintessent.matrix(adjoint(m)) ≈ adjoint(Qaintessent.matrix(m))
     end
 
-<<<<<<< HEAD
     @testset "moments reverse" begin
-=======
-    @testset ExtendedTestSet "moments reverse" begin
->>>>>>> 630277d5
         g = CircuitGate((2,), ZGate(), N)
         h = CircuitGate((1,), SGate(), N)
         m = Moment{N}([g, h])
